//! Custom types and operations for Tract integration.
//!
//! This module defines enums and helper methods to represent and map custom reducers,
//! binary operations, and element-wise operations to Tract's internal structures.
//!
//! These custom types provide flexibility for extending Tract's functionality and
//! simplifying integration with user-defined operations.

use tract_onnx::prelude::*;
use tract_onnx::tract_core::internal::ElementWiseMiniOp;
use tract_onnx::tract_core::ops::binary::BinMiniOp;
use tract_onnx::tract_core::ops::math::Rem;
use tract_onnx::tract_core::ops::math::*;
use tract_onnx::tract_core::ops::nn::Reducer;

type ElementWiseOpEntry = (&'static str, fn() -> Box<dyn ElementWiseMiniOp>, usize);

/// Represents custom reducers and their mappings to Tract's `Reducer` variants.
///
/// Custom reducers allow for more intuitive integration and manipulation of reduction
/// operations in the Tract graph.
#[derive(Clone, Copy, Debug, PartialEq, Eq)]
pub enum CustomReducer {
    ArgMax(bool),
    ArgMin(bool),
    Max,
    Min,
    Prod,
    Sum,
    MeanOfSquares,
}

impl CustomReducer {
    /// A static mapping of `CustomReducer` to `Reducer` and their indices.
    const REDUCER_MAP: &'static [(Self, Reducer, usize)] = &[
        (Self::ArgMax(true), Reducer::ArgMax(true), 0),
        (Self::ArgMax(false), Reducer::ArgMax(false), 1),
        (Self::ArgMin(true), Reducer::ArgMin(true), 2),
        (Self::ArgMin(false), Reducer::ArgMin(false), 3),
        (Self::Max, Reducer::Max, 4),
        (Self::Min, Reducer::Min, 5),
        (Self::Prod, Reducer::Prod, 6),
        (Self::Sum, Reducer::Sum, 7),
        (Self::MeanOfSquares, Reducer::MeanOfSquares, 8),
    ];

    /// Gets the index corresponding to a given `Reducer`.
    ///
    /// # Panics
    /// This method panics if the given `Reducer` is not found in the map.
    pub fn get_index_from_reducer(reducer: Reducer) -> usize {
        Self::REDUCER_MAP
            .iter()
            .find(|(_, original, _)| original == &reducer)
            .map(|(_, _, index)| *index)
            .expect("Invalid Reducer variant")
    }

    /// Gets the `Reducer` corresponding to a given index.
    pub fn get_reducer_from_index(index: usize) -> Option<Reducer> {
        Self::REDUCER_MAP
            .iter()
            .find(|(_, _, idx)| *idx == index)
            .map(|(_, reducer, _)| *reducer)
    }
}

/// Represents custom data types and their mappings to Tract's `DatumType`.
///
/// This enum allows for flexible manipulation of data types within the graph
/// and provides methods for converting between custom and standard types.
#[derive(Debug, Copy, Clone, PartialEq, Eq, Hash, Ord, PartialOrd)]
pub enum CustomDatumType {
    Binary,
    U8,
    U16,
    U32,
    U64,
    I8,
    I16,
    I32,
    I64,
    F16,
    F32,
    F64,
}

impl CustomDatumType {
    /// A static mapping of `CustomDatumType` to `DatumType` and their indices.
    const DATUM_MAP: &'static [(Self, DatumType, usize)] = &[
        (Self::Binary, DatumType::Bool, 0),
        (Self::U8, DatumType::U8, 1),
        (Self::U16, DatumType::U16, 2),
        (Self::U32, DatumType::U32, 3),
        (Self::U64, DatumType::U64, 4),
        (Self::I8, DatumType::I8, 5),
        (Self::I16, DatumType::I16, 6),
        (Self::I32, DatumType::I32, 7),
        (Self::I64, DatumType::I64, 8),
        (Self::F16, DatumType::F16, 9),
        (Self::F32, DatumType::F32, 10),
        (Self::F64, DatumType::F64, 11),
    ];

    /// Gets the index corresponding to a given `DatumType`.
    ///
    /// # Panics
    /// This method panics if the given `DatumType` is not found in the map.
    pub fn get_index_from_datum_type(datum: DatumType) -> usize {
        Self::DATUM_MAP
            .iter()
            .find(|(_, original, _)| *original == datum)
            .map(|(_, _, index)| *index)
            .expect("Invalid DatumType variant")
    }

    /// Gets the `DatumType` corresponding to a given index.
    pub fn get_datum_type_from_index(index: usize) -> Option<DatumType> {
        Self::DATUM_MAP
            .iter()
            .find(|(_, _, idx)| *idx == index)
            .map(|(_, datum, _)| *datum)
    }
}

/// Represents custom binary operations and their mappings to Tract's `BinMiniOp`.
///
/// This enum provides a set of binary operations that can be used within
/// Tract models, along with methods for converting between indices and operations.
#[derive(Debug, Clone, Copy, PartialEq, Eq, Hash)]
pub enum CustomBinOp {
    Add,
    Sub,
    Mul,
    Div,
    Pow,
    Max,
    Min,
    Rem,
    ShiftLeft,
    ShiftRight,
}

impl CustomBinOp {
<<<<<<< HEAD
    /// Map between names, indices, and `CustomBinOp` variants.
    pub const BIN_OP_MAP: &'static [(&'static str, &'static (dyn BinMiniOp + 'static), usize)] = &[
=======
    /// A static mapping of binary operation names, Tract `BinMiniOp`, and their indices.
    pub const BIN_OP_MAP: &'static [(&'static str, &dyn BinMiniOp, usize)] = &[
>>>>>>> d3a49690
        ("Add", &Add, 0),
        ("Sub", &Sub, 1),
        ("Mul", &Mul, 2),
        ("Div", &Div, 3),
        ("Pow", &Pow, 4),
        ("Max", &Max, 5),
        ("Min", &Min, 6),
        ("Rem", &Rem, 7),
        ("ShiftLeft", &ShiftLeft, 8),
        ("ShiftRight", &ShiftRight, 9),
    ];

    /// Get the index of a binary operation by matching its name.
    pub fn get_index_from_op(op: &dyn BinMiniOp) -> Option<usize> {
        let op_name = op.name();
        Self::BIN_OP_MAP
            .iter()
            .find(|(name, _, _)| *name == op_name)
            .map(|(_, _, index)| *index)
    }

    /// Get the `CustomBinOp` corresponding to an index.
    pub fn get_op_from_index(index: &usize) -> Option<Box<dyn BinMiniOp>> {
        match index {
            0 => Some(Box::new(Add)),
            1 => Some(Box::new(Sub)),
            2 => Some(Box::new(Mul)),
            3 => Some(Box::new(Div)),
            4 => Some(Box::new(Pow)),
            5 => Some(Box::new(Max)),
            6 => Some(Box::new(Min)),
            7 => Some(Box::new(Rem)),
            8 => Some(Box::new(ShiftLeft)),
            9 => Some(Box::new(ShiftRight)),
            _ => None,
        }
    }
}

/// Represents custom element-wise operations and their mappings to Tract's `ElementWiseMiniOp`.
///
/// This enum provides a set of element-wise operations commonly used in machine learning
/// models, along with methods for converting between indices and operations.
#[derive(Debug, Clone, Copy, PartialEq, Eq, Hash)]
pub enum CustomElementWiseOp {
    Abs,
    Exp,
    Ln,
    Square,
    Sqrt,
    Recip,
    Rsqrt,
    Ceil,
    Floor,
    Round,
    Cos,
    Sin,
    Tan,
    Acos,
    Asin,
    Atan,
    Cosh,
    Sinh,
    Tanh,
    Erf,
    Atanh,
    Acosh,
    Asinh,
    Neg,
    Sign,
}

impl CustomElementWiseOp {
    /// A static mapping of element-wise operation names, Tract operations, and their indices.
    pub const ELEMENTWISE_OP_MAP: &'static [ElementWiseOpEntry] = &[
        ("Abs", || Box::new(Abs {}), 0),
        ("Exp", || Box::new(Exp {}), 1),
        ("Ln", || Box::new(Ln {}), 2),
        ("Square", || Box::new(Square {}), 3),
        ("Sqrt", || Box::new(Sqrt {}), 4),
        ("Recip", || Box::new(Recip {}), 5),
        ("Rsqrt", || Box::new(Rsqrt {}), 6),
        ("Ceil", || Box::new(Ceil {}), 7),
        ("Floor", || Box::new(Floor {}), 8),
        ("Round", || Box::new(Round {}), 9),
        ("Cos", || Box::new(Cos {}), 10),
        ("Sin", || Box::new(Sin {}), 11),
        ("Tan", || Box::new(Tan {}), 12),
        ("Acos", || Box::new(Acos {}), 13),
        ("Asin", || Box::new(Asin {}), 14),
        ("Atan", || Box::new(Atan {}), 15),
        ("Cosh", || Box::new(Cosh {}), 16),
        ("Sinh", || Box::new(Sinh {}), 17),
        ("Tanh", || Box::new(Tanh {}), 18),
        ("Erf", || Box::new(Erf {}), 19),
        ("Atanh", || Box::new(Atanh {}), 20),
        ("Acosh", || Box::new(Acosh {}), 21),
        ("Asinh", || Box::new(Asinh {}), 22),
        ("Neg", || Box::new(Neg {}), 23),
        ("Sign", || Box::new(Sign {}), 24),
    ];

    /// Get the index of an element-wise operation by matching its name.
    pub fn get_index_from_op(op: &dyn ElementWiseMiniOp) -> Option<usize> {
        let op_name = op.name();
        Self::ELEMENTWISE_OP_MAP
            .iter()
            .find(|(name, _, _)| *name == op_name)
            .map(|(_, _, index)| *index)
    }

    /// Get the `CustomElementWiseOp` corresponding to an index.
    pub fn get_op_from_index(index: &usize) -> Option<Box<dyn ElementWiseMiniOp>> {
        Self::ELEMENTWISE_OP_MAP
            .iter()
            .find(|(_, _, i)| i == index)
            .map(|(_, op_fn, _)| op_fn())
    }
}<|MERGE_RESOLUTION|>--- conflicted
+++ resolved
@@ -142,13 +142,8 @@
 }
 
 impl CustomBinOp {
-<<<<<<< HEAD
-    /// Map between names, indices, and `CustomBinOp` variants.
-    pub const BIN_OP_MAP: &'static [(&'static str, &'static (dyn BinMiniOp + 'static), usize)] = &[
-=======
     /// A static mapping of binary operation names, Tract `BinMiniOp`, and their indices.
     pub const BIN_OP_MAP: &'static [(&'static str, &dyn BinMiniOp, usize)] = &[
->>>>>>> d3a49690
         ("Add", &Add, 0),
         ("Sub", &Sub, 1),
         ("Mul", &Mul, 2),
